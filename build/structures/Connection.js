class Connection {
    constructor(player) {
      Object.assign(this, {
        player,
        voice: { sessionId: null, endpoint: null, token: null },
        region: null,
        selfDeaf: false,
        selfMute: false,
        voiceChannel: player.voiceChannel,
        _guildId: player.guildId,
        _aqua: player.aqua,
        _nodes: player.nodes
      });
    }
  
    setServerUpdate(data) {
      const endpoint = data.endpoint;
      if (!endpoint) throw new Error("Missing 'endpoint' property");
  
      const dotIndex = endpoint.indexOf('.');
      if (dotIndex === -1) return;
      
      const newRegion = endpoint.substring(0, dotIndex).replace(/[0-9]/g, '');
      
      if (this.region !== newRegion) {
        const prevRegion = this.region;
        
        Object.assign(this.voice, {
          endpoint,
          token: data.token
        });
        this.region = newRegion;
  
        this._aqua.emit(
          "debug",
          `[Player ${this._guildId} - CONNECTION] ${
            prevRegion 
              ? `Changed Voice Region from ${prevRegion} to ${newRegion}`
              : `Voice Server: ${newRegion}`
          }`
        );
      }
  
      this._updatePlayerVoiceData();
    }
  

    setStateUpdate(data) {
      const channelId = data.channel_id;
      const sessionId = data.session_id;
  
      if (!channelId || !sessionId) {
        this._cleanup();
        return;
      }

<<<<<<< HEAD
      if (this.voiceChannel !== channelId) {
        this._aqua.emit("playerMove", this.voiceChannel, channelId);
        this.voiceChannel = channelId;
      }
  
      Object.assign(this, {
        selfDeaf: data.self_deaf,
        selfMute: data.self_mute
      });
      this.voice.sessionId = sessionId;
    }
  
    _updatePlayerVoiceData() {
      this._nodes.rest.updatePlayer({
        guildId: this._guildId,
        data: {
          voice: this.voice,
          volume: this.player.volume
        }
      }).catch(err => {
        this._aqua.emit("apiError", "updatePlayer", err);
      });
=======
        if (this.voiceChannel !== data.channel_id) {
            this.player.aqua.emit("playerMove", this.voiceChannel, data.channel_id);
            this.voiceChannel = data.channel_id;
        }

        this.selfDeaf = data.self_deaf;
        this.selfMute = data.self_mute;
        this.voice.sessionId = data.session_id;
    }

    updatePlayerVoiceData() {
        const data = {
            voice: this.voice,
            volume: this.player.volume,
        };

        this.player.nodes.rest.updatePlayer({
            guildId: this.player.guildId,
            data,
        }).catch(err => {
            this.player.aqua.emit("apiError", "updatePlayer", err);
        });
>>>>>>> 8c52347a
    }
  
    _cleanup() {
      const aqua = this._aqua;
      const channel = this.player.voiceChannel;
      
      aqua.emit("playerLeave", channel);
      
      this.player.voiceChannel = null;
      this.voiceChannel = null;
      this.player.destroy();
      
      aqua.emit("playerDestroy", this.player);
  
      Object.assign(this, {
        player: null,
        voice: null,
        region: null,
        selfDeaf: null,
        selfMute: null,
        _guildId: null,
        _aqua: null,
        _nodes: null
      });
    }
  }
  
  module.exports = { Connection };
<|MERGE_RESOLUTION|>--- conflicted
+++ resolved
@@ -1,131 +1,106 @@
-class Connection {
-    constructor(player) {
-      Object.assign(this, {
-        player,
-        voice: { sessionId: null, endpoint: null, token: null },
-        region: null,
-        selfDeaf: false,
-        selfMute: false,
-        voiceChannel: player.voiceChannel,
-        _guildId: player.guildId,
-        _aqua: player.aqua,
-        _nodes: player.nodes
-      });
-    }
-  
-    setServerUpdate(data) {
-      const endpoint = data.endpoint;
-      if (!endpoint) throw new Error("Missing 'endpoint' property");
-  
-      const dotIndex = endpoint.indexOf('.');
-      if (dotIndex === -1) return;
-      
-      const newRegion = endpoint.substring(0, dotIndex).replace(/[0-9]/g, '');
-      
-      if (this.region !== newRegion) {
-        const prevRegion = this.region;
-        
-        Object.assign(this.voice, {
-          endpoint,
-          token: data.token
-        });
-        this.region = newRegion;
-  
-        this._aqua.emit(
-          "debug",
-          `[Player ${this._guildId} - CONNECTION] ${
-            prevRegion 
-              ? `Changed Voice Region from ${prevRegion} to ${newRegion}`
-              : `Voice Server: ${newRegion}`
-          }`
-        );
-      }
-  
-      this._updatePlayerVoiceData();
-    }
-  
-
-    setStateUpdate(data) {
-      const channelId = data.channel_id;
-      const sessionId = data.session_id;
-  
-      if (!channelId || !sessionId) {
-        this._cleanup();
-        return;
-      }
-
-<<<<<<< HEAD
-      if (this.voiceChannel !== channelId) {
-        this._aqua.emit("playerMove", this.voiceChannel, channelId);
-        this.voiceChannel = channelId;
-      }
-  
-      Object.assign(this, {
-        selfDeaf: data.self_deaf,
-        selfMute: data.self_mute
-      });
-      this.voice.sessionId = sessionId;
-    }
-  
-    _updatePlayerVoiceData() {
-      this._nodes.rest.updatePlayer({
-        guildId: this._guildId,
-        data: {
-          voice: this.voice,
-          volume: this.player.volume
-        }
-      }).catch(err => {
-        this._aqua.emit("apiError", "updatePlayer", err);
-      });
-=======
-        if (this.voiceChannel !== data.channel_id) {
-            this.player.aqua.emit("playerMove", this.voiceChannel, data.channel_id);
-            this.voiceChannel = data.channel_id;
-        }
-
-        this.selfDeaf = data.self_deaf;
-        this.selfMute = data.self_mute;
-        this.voice.sessionId = data.session_id;
-    }
-
-    updatePlayerVoiceData() {
-        const data = {
-            voice: this.voice,
-            volume: this.player.volume,
-        };
-
-        this.player.nodes.rest.updatePlayer({
-            guildId: this.player.guildId,
-            data,
-        }).catch(err => {
-            this.player.aqua.emit("apiError", "updatePlayer", err);
-        });
->>>>>>> 8c52347a
-    }
-  
-    _cleanup() {
-      const aqua = this._aqua;
-      const channel = this.player.voiceChannel;
-      
-      aqua.emit("playerLeave", channel);
-      
-      this.player.voiceChannel = null;
-      this.voiceChannel = null;
-      this.player.destroy();
-      
-      aqua.emit("playerDestroy", this.player);
-  
-      Object.assign(this, {
-        player: null,
-        voice: null,
-        region: null,
-        selfDeaf: null,
-        selfMute: null,
-        _guildId: null,
-        _aqua: null,
-        _nodes: null
-      });
-    }
-  }
-  
-  module.exports = { Connection };
+class Connection {
+    constructor(player) {
+      Object.assign(this, {
+        player,
+        voice: { sessionId: null, endpoint: null, token: null },
+        region: null,
+        selfDeaf: false,
+        selfMute: false,
+        voiceChannel: player.voiceChannel,
+        _guildId: player.guildId,
+        _aqua: player.aqua,
+        _nodes: player.nodes
+      });
+    }
+  
+    setServerUpdate(data) {
+      const endpoint = data.endpoint;
+      if (!endpoint) throw new Error("Missing 'endpoint' property");
+  
+      const dotIndex = endpoint.indexOf('.');
+      if (dotIndex === -1) return;
+      
+      const newRegion = endpoint.substring(0, dotIndex).replace(/[0-9]/g, '');
+      
+      if (this.region !== newRegion) {
+        const prevRegion = this.region;
+        
+        Object.assign(this.voice, {
+          endpoint,
+          token: data.token
+        });
+        this.region = newRegion;
+  
+        this._aqua.emit(
+          "debug",
+          `[Player ${this._guildId} - CONNECTION] ${
+            prevRegion 
+              ? `Changed Voice Region from ${prevRegion} to ${newRegion}`
+              : `Voice Server: ${newRegion}`
+          }`
+        );
+      }
+  
+      this._updatePlayerVoiceData();
+    }
+  
+
+    setStateUpdate(data) {
+      const channelId = data.channel_id;
+      const sessionId = data.session_id;
+  
+      if (!channelId || !sessionId) {
+        this._cleanup();
+        return;
+      }
+
+      if (this.voiceChannel !== channelId) {
+        this._aqua.emit("playerMove", this.voiceChannel, channelId);
+        this.voiceChannel = channelId;
+      }
+  
+      Object.assign(this, {
+        selfDeaf: data.self_deaf,
+        selfMute: data.self_mute
+      });
+      this.voice.sessionId = sessionId;
+    }
+  
+    _updatePlayerVoiceData() {
+      this._nodes.rest.updatePlayer({
+        guildId: this._guildId,
+        data: {
+          voice: this.voice,
+          volume: this.player.volume
+        }
+      }).catch(err => {
+        this._aqua.emit("apiError", "updatePlayer", err);
+      });
+    }
+  
+    _cleanup() {
+      const aqua = this._aqua;
+      const channel = this.player.voiceChannel;
+      
+      aqua.emit("playerLeave", channel);
+      
+      this.player.voiceChannel = null;
+      this.voiceChannel = null;
+      this.player.destroy();
+      
+      aqua.emit("playerDestroy", this.player);
+  
+      Object.assign(this, {
+        player: null,
+        voice: null,
+        region: null,
+        selfDeaf: null,
+        selfMute: null,
+        _guildId: null,
+        _aqua: null,
+        _nodes: null
+      });
+    }
+  }
+  
+  module.exports = { Connection };